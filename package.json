{
  "name": "netlify-react-cms",
  "version": "0.0.1",
  "description": "Netlify CMS lets content editors work on structured content stored in git",
  "main": "index.js",
  "scripts": {
    "start": "webpack-dev-server --config webpack.dev.js",
    "test": "NODE_ENV=test jest",
    "test:watch": "NODE_ENV=test jest --watch",
    "build": "webpack --config webpack.config.js",
    "storybook": "start-storybook -p 9001",
    "storybook-build": "build-storybook -o dist",
    "lint": "npm run lint:js & npm run lint:css",
    "lint:js": "eslint .",
    "lint:js:fix": "npm run lint:js -- --fix",
    "lint:css": "stylelint 'src/**/*.css'",
    "lint:css:fix": "stylefmt --recursive src/",
    "lint:staged": "lint-staged",
    "deps": "npm-check -s",
    "deps:update": "npm-check -u"
  },
  "lint-staged": {
    "*.js": [
      "eslint --fix",
      "jest --findRelatedTests",
      "git add"
    ],
    "*.css": [
      "stylefmt",
      "stylelint",
      "git add"
    ]
  },
  "pre-commit": "lint:staged",
  "keywords": [
    "netlify",
    "cms"
  ],
  "author": "Netlify",
  "license": "MIT",
  "devDependencies": {
    "@kadira/storybook": "^1.36.0",
    "babel-core": "^6.5.1",
    "babel-loader": "^6.2.2",
    "babel-plugin-lodash": "^3.2.0",
    "babel-plugin-transform-class-properties": "^6.5.2",
    "babel-plugin-transform-object-assign": "^6.5.0",
    "babel-plugin-transform-object-rest-spread": "^6.5.0",
    "babel-preset-es2015": "^6.5.0",
    "babel-preset-react": "^6.5.0",
    "babel-runtime": "^6.5.0",
    "css-loader": "^0.23.1",
    "eslint": "^3.7.1",
    "eslint-config-netlify": "github:netlify/eslint-config-netlify",
    "expect": "^1.20.2",
    "exports-loader": "^0.6.3",
    "file-loader": "^0.8.5",
    "imports-loader": "^0.6.5",
<<<<<<< HEAD
    "jest-cli": "^16.0.1",
    "js-yaml": "^3.5.3",
    "lint-staged": "^4.0.0-beta-2",
    "moment": "^2.11.2",
=======
    "jest-cli": "^15.1.1",
    "lint-staged": "^3.0.2",
>>>>>>> e7a46750
    "node-sass": "^3.10.0",
    "npm-check": "^5.2.3",
    "postcss-cssnext": "^2.7.0",
    "postcss-import": "^8.1.2",
    "postcss-loader": "^0.9.1",
    "pre-commit": "^1.1.3",
    "sass-loader": "^4.0.2",
    "style-loader": "^0.13.0",
    "stylefmt": "^4.3.1",
    "stylelint": "^7.3.1",
    "stylelint-config-css-modules": "^0.1.0",
    "stylelint-config-standard": "^13.0.2",
    "stylelint-declaration-block-order": "^0.1.0",
    "stylelint-declaration-use-variable": "^1.6.0",
    "url-loader": "^0.5.7",
    "webpack": "^1.13.2",
    "webpack-dev-server": "^1.15.1",
    "webpack-merge": "^0.14.1",
    "webpack-postcss-tools": "^1.1.1"
  },
  "dependencies": {
    "autoprefixer": "^6.3.3",
    "bricks.js": "^1.7.0",
    "dateformat": "^1.0.12",
    "fuzzy": "^0.1.1",
    "immutable": "^3.7.6",
    "immutability-helper": "^2.0.0",
    "js-base64": "^2.1.9",
    "js-yaml": "^3.5.3",
    "json-loader": "^0.5.4",
    "localforage": "^1.4.2",
    "lodash": "^4.13.1",
    "markup-it": "git+https://github.com/cassiozen/markup-it.git",
    "material-design-icons": "^3.0.1",
    "moment": "^2.11.2",
    "normalize.css": "^4.2.0",
    "pluralize": "^3.0.0",
    "prismjs": "^1.5.1",
    "react": "^15.1.0",
    "react-dom": "^15.1.0",
    "react-hot-loader": "^3.0.0-beta.2",
    "react-addons-css-transition-group": "^15.3.1",
    "react-datetime": "^2.6.0",
    "react-portal": "^2.2.1",
    "react-simple-dnd": "^0.1.2",
    "react-toolbox": "^1.2.1",
    "react-waypoint": "^3.1.3",
    "react-immutable-proptypes": "^1.6.0",
    "react-lazy-load": "^3.0.3",
    "react-pure-render": "^1.0.2",
    "react-redux": "^4.4.0",
    "react-router": "^2.5.1",
    "react-router-redux": "^4.0.5",
    "redux": "^3.3.1",
    "redux-thunk": "^1.0.3",
    "selection-position": "^1.0.0",
    "semaphore": "^1.0.5",
    "slate": "^0.13.6",
    "whatwg-fetch": "^1.0.0"
  }
}<|MERGE_RESOLUTION|>--- conflicted
+++ resolved
@@ -56,15 +56,8 @@
     "exports-loader": "^0.6.3",
     "file-loader": "^0.8.5",
     "imports-loader": "^0.6.5",
-<<<<<<< HEAD
     "jest-cli": "^16.0.1",
-    "js-yaml": "^3.5.3",
-    "lint-staged": "^4.0.0-beta-2",
-    "moment": "^2.11.2",
-=======
-    "jest-cli": "^15.1.1",
     "lint-staged": "^3.0.2",
->>>>>>> e7a46750
     "node-sass": "^3.10.0",
     "npm-check": "^5.2.3",
     "postcss-cssnext": "^2.7.0",
